    {
        "1": {
            "domain": "lifelonglearni.ng",
            "icon": "https://lifelonglearni.ng/static/cactus/images/logo.png",
            "name": "终身学习",
            "description": "奶爸的博客",
            "github_username": "naiba"
        },
        "2": {
            "domain": "boringbay.com",
            "icon": "/api/icon/boringbay.com",
            "name": "无聊湾",
            "description": "The Boring Bay",
            "github_username": "boringbay"
        },
        "3": {
            "domain": "www.spiritysdx.top",
            "icon": "https://ftp.bmp.ovh/imgs/2021/07/7f4988ae3b43e55d.jpg",
            "name": "二叉树的博客",
            "description": "二叉树上的我",
            "github_username": "spiritlhl"
        },
        "6": {
            "domain": "www.ifking.cn",
            "icon": "https://cdn.jsdelivr.net/gh/ilay1678/cdn@master/favicon.png",
            "name": "我若为王",
            "description": "Just do it!",
            "github_username": "ilay1678"
        },
        "9": {
            "domain": "www.ifts.ml",
            "icon": "https://cdn.jsdelivr.net/gh/DaoChen6/img@main/logo1.png",
            "name": "辰漉博客",
            "description": "道辰的博客",
            "github_username": "DaoChen6"
        },
        "10": {
<<<<<<< HEAD
            "domain": "www.gitmba.com/",
            "icon": "https://vkceyugu.cdn.bspapp.com/VKCEYUGU-ec093c08-f8d6-4ae7-ae84-bbd115c10996/dfe39fcf-3e7a-463d-89b9-42b15563fb95.png",
=======
            "domain": "www.gitmba.com",
            "icon": "https://www.gitmba.com/wp-content/uploads/2022/01/%E5%AE%9D%E8%97%8F%E5%B1%8B-06.png",
>>>>>>> 67f7a7d1
            "name": "GiTMBA",
            "description": "探索新知识的宝藏小站",
            "github_username": "qmxs"
        }
    }<|MERGE_RESOLUTION|>--- conflicted
+++ resolved
@@ -35,13 +35,8 @@
             "github_username": "DaoChen6"
         },
         "10": {
-<<<<<<< HEAD
-            "domain": "www.gitmba.com/",
+            "domain": "www.gitmba.com",
             "icon": "https://vkceyugu.cdn.bspapp.com/VKCEYUGU-ec093c08-f8d6-4ae7-ae84-bbd115c10996/dfe39fcf-3e7a-463d-89b9-42b15563fb95.png",
-=======
-            "domain": "www.gitmba.com",
-            "icon": "https://www.gitmba.com/wp-content/uploads/2022/01/%E5%AE%9D%E8%97%8F%E5%B1%8B-06.png",
->>>>>>> 67f7a7d1
             "name": "GiTMBA",
             "description": "探索新知识的宝藏小站",
             "github_username": "qmxs"
